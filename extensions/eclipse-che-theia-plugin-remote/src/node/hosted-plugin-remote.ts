--- conflicted
+++ resolved
@@ -39,16 +39,12 @@
     private endpointsSockets = new Map<string, Websocket>();
 
     /**
-<<<<<<< HEAD
-     * Mapping between endpoint's name and the websocket endpoint
-=======
      * Mapping between endpoint's name and the deployed plugins
      */
     private pluginsDeployedPlugins: Map<string, DeployedPlugin[]> = new Map<string, DeployedPlugin[]>();
 
     /**
      * Mapping between resource request id (pluginId_resourcePath) and resource query callback.
->>>>>>> 546916ad
      */
     private resourceRequests: Map<string, PromiseResolver> = new Map<string, PromiseResolver>();
 
